[![REUSE status](https://api.reuse.software/badge/github.com/openmcp-project/controller-utils)](https://api.reuse.software/info/github.com/openmcp-project/controller-utils)

# controller-utils

## About this project

This repository contains the controller-utils library which provides utility functions for Open Managed Control Planes projects. It also contains multiple functions and helper structs which are useful for developing k8s controllers and have been found to be copied around from one controller repository to another.

## Requirements and Setup

```bash
$ go get github.com/openmcp-project/controller-utils@latest
```


## Packages

### Clientconfig

The `pkg/clientconfig` package provides helper functions for creating Kubernetes clients using multiple connection methods. It defines a `Config` struct that encapsulates a Kubernetes API target and supports various authentication methods like kubeconfig file and a Service Account.

#### Noteworthy Functions

- `GetRESTConfig` generates a `*rest.Config` for interacting with the Kubernetes API. It supports using a kubeconfig string, a kubeconfig file path, a secret reference that contains a kubeconfig file or a Service Account.
- `GetClient` creates a client.Client for managing Kubernetes resources.

### Webhooks
The `pkg/init/webhooks` provides easy tools to deploy webhook configuration and certificates on a target cluster.

#### Noteworthy Functions
- `GenerateCertificate` generates and deploy webhook certificates to the target cluster.
- `Install` deploys mutating/validating webhook configuration on a target cluster.

### CRDs
The `pkg/init/crds` package allows user to deploy CRDs from yaml files to a target cluster. It uses `embed.FS` to provide the files for deployment.


### collections

The `pkg/collections` package contains multiple interfaces for collections, modelled after the Java Collections Framework. The only actual implementation currently contained is a `LinkedList`, which fulfills the `List` and `Queue` interfaces.

The package also contains further packages that contain some auxiliary functions for working with slices and maps in golang, e.g. for filtering.

## clusters

The `pkg/clusters` package helps with loading kubeconfigs and creating clients for multiple clusters.
```go
foo := clusters.New("foo") // initializes a new cluster with id 'foo'
foo.RegisterConfigPathFlag(cmd.Flags()) // adds a '--foo-cluster' flag to the flag set for passing in a kubeconfig path
foo.InitializeRESTConfig() // loads the kubeconfig using the 'LoadKubeconfig' function from the 'controller' package
foo.InitializeClient(myScheme) // initializes the 'Client' and 'Cluster' interfaces from the controller-runtime
```
You can then use the different getter methods for working with the cluster.

### conditions

The `pkg/conditions` package helps with managing condition lists.

The managed condition implementation must satisfy the `Condition[T comparable]` interface:
```go
type Condition[T comparable] interface {
	GetType() string
	SetType(conType string)
	GetStatus() T
	SetStatus(status T)
	GetLastTransitionTime() time.Time
	SetLastTransitionTime(timestamp time.Time)
	GetReason() string
	SetReason(reason string)
	GetMessage() string
	SetMessage(message string)
}
```

To manage conditions, use the `ConditionUpdater` function and pass in a constructor function for your condition implementation and the old list of conditions. The bool argument determines whether old conditions that are not updated remain in the returned list (`false`) or are removed, so that the returned list contains only the conditions that were touched (`true`).

```go
updater := conditions.ConditionUpdater(func() conditions.Condition[bool] { return &conImpl{} }, oldCons, false)
```

Note that the `ConditionUpdater` stores the current time upon initialization and will set each updated condition's timestamp to this value, if the status of that condition changed as a result of the update. To use a different timestamp, manually overwrite the `Now` field of the updater.

Use `UpdateCondition` or `UpdateConditionFromTemplate` to update a condition:
```go
updater.UpdateCondition("myCondition", true, "newReason", "newMessage")
```

If all conditions are updated, use the `Conditions` method to generate the new list of conditions. The originally passed in list of conditions is not modified by the updater.
The second return value is `true` if the updated list of conditions differs from the original one.
```go
updatedCons, changed := updater.Conditions()
```

For simplicity, all commands can be chained:
```go
updatedCons, changed := conditions.ConditionUpdater(func() conditions.Condition[bool] { return &conImpl{} }, oldCons, false).UpdateCondition("myCondition", true, "newReason", "newMessage").Conditions()
```

### controller

The `pkg/controller` package contains useful functions for setting up and running k8s controllers.

#### Noteworthy Functions

- `LoadKubeconfig` creates a REST config for accessing a k8s cluster. It can be used with a path to a kubeconfig file, or a directory containing files for a trust relationship. When called with an empty path, it returns the in-cluster configuration.
	- See also the [`clusters`](#clusters) package, which uses this function internally, but provides some further tooling around it.
- There are some functions useful for working with annotations and labels, e.g. `HasAnnotationWithValue` or `EnsureLabel`.
- There are multiple predefined predicates to help with filtering reconciliation triggers in controllers, e.g. `HasAnnotationPredicate` or `DeletionTimestampChangedPredicate`.
- The `K8sNameHash` function can be used to create a hash that can be used as a name for k8s resources.

#### Status Updater

The status updater gets its own section, because it requires a slightly longer explanation. The idea of it is that many of our resources use a status similar to this:
```go
type MyStatus struct {
	// ObservedGeneration is the generation of this resource that was last reconciled by the controller.
	ObservedGeneration int64 `json:"observedGeneration"`

	// LastReconcileTime is the time when the resource was last reconciled by the controller.
	LastReconcileTime metav1.Time `json:"lastReconcileTime"`

	// Phase is the overall phase of the resource.
	Phase string

	// Reason is expected to contain a CamelCased string that provides further information in a machine-readable format.
	// +optional
	Reason string `json:"reason,omitempty"`

	// Message contains further details in a human-readable format.
	// +optional
	Message string `json:"message,omitempty"`

	// Conditions contains the conditions.
	// +optional
	Conditions []MyCondition `json:"conditions,omitempty"`
}
```

The logic for most of these fields is very similar across all of our controllers: `ObservedGeneration` and `LastReconcileTime` should always be updated, `Phase` is usually computed based on the conditions or on whether an error occurred, `Reason`, `Message` and `Conditions` are generated during reconciliation.

To reduce redundant coding and ensure a similar behavior in all controllers, the _status updater_ can be used to update the status. A full example could look something like this:
```go
import (
	ctrlutils "github.com/openmcp-project/controller-utils/pkg/controller"
	v1alpha1 // resource API package
)

// optional, using a type alias removes the need to specify the type arguments every time
type ReconcileResult = ctrlutils.ReconcileResult[*v1alpha1.MyResource, v1alpha1.ConditionStatus]

// this is the method called by the controller-runtime
func (r *GardenerMyResourceReconciler) Reconcile(ctx context.Context, req reconcile.Request) (reconcile.Result, error) {
	rr := r.reconcile(ctx, req)
	// status update
	return ctrlutils.NewStatusUpdaterBuilder[*v1alpha1.MyResource, v1alpha1.MyResourcePhase, v1alpha1.ConditionStatus]().
		WithPhaseUpdateFunc(func(obj *v1alpha1.MyResource, rr ctrlutils.ReconcileResult[*v1alpha1.MyResource, v1alpha1.ConditionStatus]) (v1alpha1.MyResourcePhase, error) {
			if rr.ReconcileError != nil {
				return v1alpha1.PROVIDER_CONFIG_PHASE_FAILED, nil
			}
			if len(rr.Conditions) > 0 {
				for _, con := range rr.Conditions {
					if con.GetStatus() != v1alpha1.CONDITION_TRUE {
						return v1alpha1.PROVIDER_CONFIG_PHASE_FAILED, nil
					}
				}
			}
			return v1alpha1.PROVIDER_CONFIG_PHASE_SUCCEEDED, nil
		}).
		WithConditionUpdater(func() conditions.Condition[v1alpha1.ConditionStatus] {
			return &v1alpha1.Condition{}
		}, true).
		Build().
		UpdateStatus(ctx, r.PlatformCluster.Client(), rr)
}

func (r *GardenerProviderConfigReconciler) reconcile(ctx context.Context, req reconcile.Request) ReconcileResult {
	// actual reconcile logic here
}
```

Some information regarding the example:
- `v1alpha1.MyResource` is the resource type being reconciled in this example.
- `v1alpha1.MyResourcePhase` is the type of the `Phase` field used in the status of `MyResource`.
	- It must be a string-like type, e.g. `type MyResourcePhase string`.
	- If the resource status doesn't have a `Phase` or updating it is not desired, simply set this type argument to `string`.
- `v1alpha1.ConditionStatus` is the type of the `Status` field within the conditions. It must be `comparable`.
	- Usually, this will either be a boolean or a string-like type.
	- If the resource status doesn't have conditions or updating them is not desired, simply set this type argument to `bool`.
- The conditions must be a list of a type `T`, where either `T` or `*T` implements the `conditions.Condition[ConType]` interface.
	- `ConType` is `v1alpha1.ConditionStatus` in this example.


**How to use the status updater**

It is recommended to move the actual reconciliation logic into a helper function (`reconcile` in the example). This makes it easier to ensure that the status updater is always called, no matter where the reconciliation exits, e.g. due to an error. This helper function should then return the `ReconcileResult` required by the status updater.

First, initialize a new `StatusUpdaterBuilder`:
```go
ctrlutils.NewStatusUpdaterBuilder[*v1alpha1.MyResource, v1alpha1.MyResourcePhase, v1alpha1.ConditionStatus]()
```
It takes the type of the reconciled resource, the type of its `Phase` attribute and the type of the `Status` attribute of its conditions as type arguments.

If you want to update the phase, you have to pass in a function that computes the new phase based on the the current state of the object and the returned reconcile result. Note that the function just has to return the phase, not to set it in the object. Failing to provide this function causes the updater to use a dummy implementation that sets the phase to the empty string.
```go
WithPhaseUpdateFunc(func(obj *v1alpha1.MyResource, rr ctrlutils.ReconcileResult[*v1alpha1.MyResource, v1alpha1.ConditionStatus]) (v1alpha1.MyResourcePhase, error) {
	if rr.ReconcileError != nil {
		return v1alpha1.PROVIDER_CONFIG_PHASE_FAILED, nil
	}
	if len(rr.Conditions) > 0 {
		for _, con := range rr.Conditions {
			if con.GetStatus() != v1alpha1.CONDITION_TRUE {
				return v1alpha1.PROVIDER_CONFIG_PHASE_FAILED, nil
			}
		}
	}
	return v1alpha1.PROVIDER_CONFIG_PHASE_SUCCEEDED, nil
})
```

If the conditions should be updated, the `WithConditionUpdater` method must be called. Similarly to the condition updater from the `conditions` package - which is used internally - it requires a constructor function that returns a new, empty instance of the controller-specific `conditions.Condition` implementation. The second argument specifies whether existing conditions that are not part of the updated conditions in the `ReconcileResult` should be removed or kept.

You can then `Build()` the status updater and run `UpdateStatus()` to do the actual status update. The return values of this method are meant to be returned by the `Reconcile` function.

**Some more details**

- The status updater uses reflection to modifiy the status' fields. This requires it to know the field names (the ones in go, not the ones in the YAML representation). By default, it expects them to be `Status` for the status itself and `Phase`, `ObservedGeneration`, `LastReconcileTime`, `Reason`, `Message`, and `Conditions` for the respective fields within the status.
	- To use a different field name, overwrite it by using either `WithFieldOverride` or `WithFieldOverrides`.
	- If any of the fields is not contained top-level in the status but within a nested struct, the names of these fields must be prefixed with the names of the corresponding structs, separated by a `.`. The `WithNestedStruct` method can be used to set such a prefix quickly for one or more fields.
	- To disable the update of a specific field altogether, set its name to the empty string. This can be done via the aforementioned `WithFieldOverride`/`WithFieldOverrides` methods, or simpler via `WithoutFields`.
		- Doing this for the status field itself turns the status update into a no-op.
	- The package contains constants with the field keys that are required by most of these methods. `STATUS_FIELD` refers to the `Status` field itself, the other field keys are prefixed with `STATUS_FIELD_`.
		- The `AllStatusFields()` function returns a list containing all status field keys, _except the one for the status field itself_, for convenience.
- The `WithCustomUpdateFunc` method can be used to inject a function that performs custom logic on the resource's status. Note that while the function gets the complete object as an argument, only changes to its status will be updated by the status updater.

**The ReconcileResult**

The `ReconcileResult` that is passed into the status updater is expected to contain a representation of what happened during the reconciliation. Its fields influence what the updated status will look like.

- `Result` contains the `reconcile.Result` that is expected as a return value from the `reconcile.Reconciler` interface's `Reconcile` method. It is not modified in any way and simply passed through. It does not affect any of the status' fields.
- `ReconcileError` contains any error(s) that occurred during the actual reconciliation. It must be of type `errors.ReasonableError`. This will also be the second return argument from the `UpdateStatus()` method.
- `Reason` and `Message` can be set to set the status' corresponding fields.
	- If either one is nil, but `ReconcileError` is not, it will be filled with a value derived from the error.
- `Conditions` contains the updated conditions. Depending on with which arguments `WithConditionUpdater` was called, the existing conditions will be either updated with these ones (keeping the other ones), or be replaced by them.
- `Object` contains the object to be updated.
	- If `Object` is nil, no status update will be performed.
- `OldObject` holds the version of the object that will be used as a base for constructing the patch during the status update.
	- If this is nil, `Object` will be used instead.
	- If this is non-nil, it must not point to the same instance as `Object` - use the `DeepCopy()` function to create a different instance.
	- All changes to `Object`'s status that are not part to `OldObject`'s status will be included in the patch during the status update. This can be used to inject custom changes to the status into the status update (in addition to the `WithCustomUpdateFunc` mentioned above).

### errors

The `errors` package contains the `ReasonableError` type, which combines a normal `error` with a reason string. This is useful for errors that happen during reconciliation for updating the resource's status with a reason for the error later on.

#### Noteworthy Functions:

- `WithReason(...)` can be used to wrap a standard error together with a reason into a `ReasonableError`.
- `Errorf(...)` can be used to wrap an existing `ReasonableError` together with a new error, similarly to how `fmt.Errorf(...)` does it for standard errors.
- `NewReasonableErrorList(...)` or `Join(...)` can be used to work with lists of errors. `Aggregate()` turns them into a single error again.

### logging

This package contains the logging library from the [Landscaper controller-utils module](https://github.com/gardener/landscaper/tree/master/controller-utils/pkg/logging).

The library provides a wrapper around `logr.Logger`, exposing additional helper functions. The original `logr.Logger` can be retrieved by using the `Logr()` method. Also, it notices when multiple values are added to the logger with the same key - instead of simply overwriting the previous ones (like `logr.Logger` does it), it appends the key with a `_conflict(x)` suffix, where `x` is the number of times this conflict has occurred.

#### Noteworthy Functions

- `GetLogger()` is a singleton-style getter function for a logger.
- There are several `FromContext...` functions for retrieving a logger from a `context.Context` object.
- `InitFlags(...)` can be used to add the configuration flags for this logger to a cobra `FlagSet`.

### threads

The `threads` package provides a simple thread managing library. It can be used to run go routines in a non-blocking manner and provides the possibility to react if the routine has exited.

The most relevant use-case for this library in the context of k8s controllers is to handle dynamic watches on multiple clusters. To start a watch, that cluster's cache's `Start` method has to be used. Because this method is blocking, it has to be executed in a different go routine, and because it can return an error, a simple `go cache.Start(...)` is not enough, because it would hide the error.

#### Noteworthy Functions

- `NewThreadManager` creates a new thread manager.
	- The first argument is a `context.Context` used by the manager itself. Cancelling this context will stop the manager, and if the context contains a `logging.Logger`, the manager will use it for logging.
	- The second argument is an optional function that is executed after any go routine executed with this manager has finished. It is also possible to provide such a function for a specific go routine, instead for all of them, see below.
- Use the `Run` method to start a new go routine.
	- Starting a go routine cancels the context of any running go routine with the same id.
	- This method also takes an optional function to be executed after the actual workload is done.
		- A on-finish function specified here is executed before the on-finish function of the manager is executed.
	- Note that go routines will wait for the thread manager to be started, if that has not yet happened. If the manager has been started, they will be executed immediately.
	- The thread manager will cancel the context that is passed into the workload function when the manager is being stopped. If any long-running commands are being run as part of the workload, it is strongly recommended to listen to the context's `Done` channel.
- Use `Start()` to start the thread manager.
	- If any go routines have been added before this is called, they will be started now. New go routines added afterwards will be started immediately.
	- Calling this multiple times doesn't have any effect, unless the manager has already been stopped, in which case `Start()` will panic.
- There are three ways to stop the thread manager again:
	- Use its `Stop()` method.
		- This is a blocking method that waits for all remaining go routines to finish. Their context is cancelled to notify them of the manager being stopped.
	- Cancel the context that was passed into `NewThreadManager` as the first argument.
	- Send a `SIGTERM` or `SIGINT` signal to the process.
- The `TaskManager`'s `Restart`, `RestartOnError`, and `RestartOnSuccess` methods are pre-defined on-finish functions. They are not meant to be used directly, but instead be used as an argument to `Run`. See the example below.

#### Examples

```golang
mgr := threads.NewThreadManager(ctx, nil)
mgr.Start()
// do other stuff
// start a go routine that is restarted automatically if it finishes with an error
mgr.Run(myCtx, "myTask", func(ctx context.Context) error {
	// my task coding
}, mgr.RestartOnError)
// do more other stuff
mgr.Stop()
```

### testing

This package contains useful functionality to aid with writing tests.

Most notably, the `Environment` provides a `context.Context` containing a logger, a k8s fake client, and has helper methods to allow for easy tests of `Reconcile` methods.

#### Noteworthy Functions

- Use `NewEnvironmentBuilder` to construct a simple test environment.
- `Environment` is a simplicity wrapper around `ComplexEnvironment`, which can be used for more complex test scenarios which involve more than one cluster and/or reconciler. Use `NewComplexEnvironmentBuilder` to construct a new `ComplexEnvironment`.

#### Examples

Initialize a `Environment` and use it to check if an object is reconciled successfully:
```golang
env := testing.NewEnvironmentBuilder().
  WithFakeClient(nil). // insert your scheme if it differs from default k8s scheme
  WithInitObjectPath("testdata", "test-01").
  WithReconcilerConstructor(func(c client.Client) reconcile.Reconciler {
    return &MyReonciler{
      Client: c,
    }
  }).
  Build()

env.ShouldReconcile(testing.RequestFromStrings("testresource"))
```

<<<<<<< HEAD
### Readiness Checks

The `pkg/readiness` package provides a simple way to check if a kubernetes resource is ready.
The meaning of readiness depends on the resource type.

#### Example

```go
deployment := &appsv1.Deployment{}
err := r.Client.Get(ctx, types.NamespacedName{
  Name:      "my-deployment",
  Namespace: "my-namespace",
}, deployment)

if err != nil {
  return err
}

readiness := readiness.CheckDeployment(deployment)

if readiness.IsReady() {
  fmt.Println("Deployment is ready")
} else {
  fmt.Printf("Deployment is not ready: %s\n", readiness.Message())
}
=======
### Kubernetes resource management

The `pkg/resource` package contains some useful functions for working with Kubernetes resources. The `Mutator` interface can be used to modify resources in a generic way. It is used by the `Mutate` function, which takes a resource and a mutator and applies the mutator to the resource.
The package also contains convenience types for the most common resource types, e.g. `ConfigMap`, `Secret`, `ClusterRole`, `ClusterRoleBinding`, etc. These types implement the `Mutator` interface and can be used to modify the corresponding resources.

#### Examples

Create or update a `ConfigMap`, a `ServiceAccount` and a `Deployment` using the `Mutator` interface:

```go
type myDeploymentMutator struct {
}

var _ resource.Mutator[*appsv1.Deployment] = &myDeploymentMutator{}

func newDeploymentMutator() resources.Mutator[*appsv1.Deployment] {
	return &MyDeploymentMutator{}
}

func (m *MyDeploymentMutator) String() string {
	return "deployment default/test"
}

func (m *MyDeploymentMutator) Empty() *appsv1.Deployment {
	return &appsv1.Deployment{
		ObjectMeta: metav1.ObjectMeta{	
			Name:      "test",
			Namespace: "default",
		},
	}
}

func (m *MyDeploymentMutator) Mutate(deployment *appsv1.Deployment) error {
	// create one container with an image
	deployment.Spec.Template.Spec.Containers = []corev1.Container{
		{
			Name:  "test",
			Image: "test-image:latest",
		},
	}
	return nil
}


func ReconcileResources(ctx context.Context, client client.Client) error {
	configMapResource := resource.NewConfigMap("my-configmap", "my-namespace", map[string]string{)
		"label1": "value1",
		"label2": "value2",
	}, nil)

	serviceAccountResource := resource.NewServiceAccount("my-serviceaccount", "my-namespace", nil, nil)
	
	myDeploymentMutator := newDeploymentMutator()
	
	var err error
	
	err = resources.CreateOrUpdateResource(ctx, client, configMapResource)
	if err != nil {
		return err
	}
	
	resources.CreateOrUpdateResource(ctx, client, serviceAccountResource)
	if err != nil {
		return err
	}
	
	err = resources.CreateOrUpdateResource(ctx, client, myDeploymentMutator)
	if err != nil {
		return err
	}
	
	return nil
}

>>>>>>> 326ef9be
```

## Support, Feedback, Contributing

This project is open to feature requests/suggestions, bug reports etc. via [GitHub issues](https://github.com/openmcp-project/controller-utils/issues). Contribution and feedback are encouraged and always welcome. For more information about how to contribute, the project structure, as well as additional contribution information, see our [Contribution Guidelines](CONTRIBUTING.md).

## Security / Disclosure
If you find any bug that may be a security problem, please follow our instructions at [in our security policy](https://github.com/openmcp-project/controller-utils/security/policy) on how to report it. Please do not create GitHub issues for security-related doubts or problems.

## Code of Conduct

We as members, contributors, and leaders pledge to make participation in our community a harassment-free experience for everyone. By participating in this project, you agree to abide by its [Code of Conduct](https://github.com/openmcp-project/.github/blob/main/CODE_OF_CONDUCT.md) at all times.

## Licensing

Copyright 2025 SAP SE or an SAP affiliate company and controller-utils contributors. Please see our [LICENSE](LICENSE) for copyright and license information. Detailed information including third-party components and their licensing/copyright information is available [via the REUSE tool](https://api.reuse.software/info/github.com/openmcp-project/controller-utils).<|MERGE_RESOLUTION|>--- conflicted
+++ resolved
@@ -339,7 +339,6 @@
 env.ShouldReconcile(testing.RequestFromStrings("testresource"))
 ```
 
-<<<<<<< HEAD
 ### Readiness Checks
 
 The `pkg/readiness` package provides a simple way to check if a kubernetes resource is ready.
@@ -365,7 +364,8 @@
 } else {
   fmt.Printf("Deployment is not ready: %s\n", readiness.Message())
 }
-=======
+```
+
 ### Kubernetes resource management
 
 The `pkg/resource` package contains some useful functions for working with Kubernetes resources. The `Mutator` interface can be used to modify resources in a generic way. It is used by the `Mutate` function, which takes a resource and a mutator and applies the mutator to the resource.
@@ -439,8 +439,6 @@
 	
 	return nil
 }
-
->>>>>>> 326ef9be
 ```
 
 ## Support, Feedback, Contributing
